--- conflicted
+++ resolved
@@ -166,12 +166,9 @@
     """
     company_profile = CompanyProfileSchema.model_validate(company_profile)
 
-<<<<<<< HEAD
     all_tools: List[str] = []
     all_tools.extend(ESSENTIAL_TOOLS)
-=======
-    all_tools = list(ESSENTIAL_TOOLS)
->>>>>>> 13e0450b
+
 
     if company_profile.is_scheduling_enabled:
         all_tools.extend(SCHEDULING_TOOLS)
